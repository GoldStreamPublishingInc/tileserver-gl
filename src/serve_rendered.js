'use strict';

// SECTION START
//
// The order of the two imports below is important.
// For an unknown reason, if the order is reversed, rendering can crash.
// This happens on ARM:
//  > terminate called after throwing an instance of 'std::runtime_error'
//  > what():  Cannot read GLX extensions.
import 'canvas';
import '@maplibre/maplibre-gl-native';
//
// SECTION END

import advancedPool from 'advanced-pool';
import fs from 'node:fs';
import path from 'path';
import url from 'url';
import util from 'util';
import zlib from 'zlib';
import sharp from 'sharp';
import clone from 'clone';
import Color from 'color';
import express from 'express';
import sanitize from 'sanitize-filename';
import SphericalMercator from '@mapbox/sphericalmercator';
import mlgl from '@maplibre/maplibre-gl-native';
import MBTiles from '@mapbox/mbtiles';
import polyline from '@mapbox/polyline';
import proj4 from 'proj4';
<<<<<<< HEAD
import request from 'request';
import crypto from 'node:crypto'
import archiver from 'archiver';
import { getFontsPbf, getTileUrls, fixTileJSONCenter } from './utils.js';
=======
import axios from 'axios';
import {
  getFontsPbf,
  listFonts,
  getTileUrls,
  isValidHttpUrl,
  fixTileJSONCenter,
} from './utils.js';
import {
  openPMtiles,
  getPMtilesInfo,
  getPMtilesTile,
} from './pmtiles_adapter.js';
import { renderOverlay, renderWatermark, renderAttribution } from './render.js';
>>>>>>> ddde623c

const FLOAT_PATTERN = '[+-]?(?:\\d+|\\d+.?\\d+)';
const PATH_PATTERN =
  /^((fill|stroke|width)\:[^\|]+\|)*(enc:.+|-?\d+(\.\d*)?,-?\d+(\.\d*)?(\|-?\d+(\.\d*)?,-?\d+(\.\d*)?)+)/;
const httpTester = /^https?:\/\//i;

const mercator = new SphericalMercator();
const getScale = (scale) => (scale || '@1x').slice(1, 2) | 0;

mlgl.on('message', (e) => {
  if (e.severity === 'WARNING' || e.severity === 'ERROR') {
    console.log('mlgl:', e);
  }
});

/**
 * Lookup of sharp output formats by file extension.
 */
const extensionToFormat = {
  '.jpg': 'jpeg',
  '.jpeg': 'jpeg',
  '.png': 'png',
  '.webp': 'webp',
};

/**
 * Cache of response data by sharp output format and color.  Entry for empty
 * string is for unknown or unsupported formats.
 */
const cachedEmptyResponses = {
  '': Buffer.alloc(0),
};

/**
 * Create an appropriate mlgl response for http errors.
 * @param {string} format The format (a sharp format or 'pbf').
 * @param {string} color The background color (or empty string for transparent).
 * @param {Function} callback The mlgl callback.
 */
function createEmptyResponse(format, color, callback) {
  if (!format || format === 'pbf') {
    callback(null, { data: cachedEmptyResponses[''] });
    return;
  }

  if (format === 'jpg') {
    format = 'jpeg';
  }
  if (!color) {
    color = 'rgba(255,255,255,0)';
  }

  const cacheKey = `${format},${color}`;
  const data = cachedEmptyResponses[cacheKey];
  if (data) {
    callback(null, { data: data });
    return;
  }

  // create an "empty" response image
  color = new Color(color);
  const array = color.array();
  const channels = array.length === 4 && format !== 'jpeg' ? 4 : 3;
  sharp(Buffer.from(array), {
    raw: {
      width: 1,
      height: 1,
      channels,
    },
  })
    .toFormat(format)
    .toBuffer((err, buffer, info) => {
      if (!err) {
        cachedEmptyResponses[cacheKey] = buffer;
      }
      callback(null, { data: buffer });
    });
}

/**
 * Parses coordinate pair provided to pair of floats and ensures the resulting
 * pair is a longitude/latitude combination depending on lnglat query parameter.
 * @param {List} coordinatePair Coordinate pair.
 * @param coordinates
 * @param {object} query Request query parameters.
 * @returns {[number, number]|null}
 */
const parseCoordinatePair = (coordinates, query) => {
  const firstCoordinate = parseFloat(coordinates[0]);
  const secondCoordinate = parseFloat(coordinates[1]);

  // Ensure provided coordinates could be parsed and abort if not
  if (isNaN(firstCoordinate) || isNaN(secondCoordinate)) {
    return null;
  }

  // Check if coordinates have been provided as lat/lng pair instead of the
  // ususal lng/lat pair and ensure resulting pair is lng/lat
  if (query.latlng === '1' || query.latlng === 'true') {
    return [secondCoordinate, firstCoordinate];
  }

  return [firstCoordinate, secondCoordinate];
};

/**
 * Parses a coordinate pair from query arguments and optionally transforms it.
 * @param {List} coordinatePair Coordinate pair.
 * @param {object} query Request query parameters.
 * @param {Function} transformer Optional transform function.
 * @returns {[number, number]|null}
 */
const parseCoordinates = (coordinatePair, query, transformer) => {
  const parsedCoordinates = parseCoordinatePair(coordinatePair, query);

  // Transform coordinates
  if (transformer) {
    return transformer(parsedCoordinates);
  }

  return parsedCoordinates;
};

/**
 * @typedef {Object} Tile
 * @property {number} z
 * @property {number} x
 * @property {number} y
 */

/**
 * Parses encoded zxy tiles provided via request body into a list of tile objects.
 * 
 * @param {Object} body Request body.
 * @param {Object} body.encoded body param.
 * @param {Function} transformer Optional transform function.
 * @returns {Tile[]} tile objects
 */
const extractEncodedTilesFromBody = (body, transformer) => {
  const tiles = [];

  if (body && 'encoded' in body && body.encoded) {
    const encoded = Array.isArray(body.encoded) ? body.encoded : [body.encoded];

    // Z X Y triples are encoded according to:
    //   https://developers.google.com/maps/documentation/utilities/polylinealgorithm
    // The only difference is each value is encoded as it is, instead of the the offset from the previous point as
    // stated in the above link

    for (const it of encoded) {
      const length = it.length;

      let index = 0;
      while (index < length) {
        const zxy = [0, 0, 0];
        for (let i = 0; i < 3; i += 1) {
          let result = 1;
          let shift = 0;

          let b;
          do {
            b = it.charAt(index++).charCodeAt(0) - 63 - 1;
            result += b << shift;
            shift += 5;
          } while (b >= 0x1f);

          zxy[i] = result >> 1;
        }

        const [z, x, y] = zxy;
        const z2 = Math.pow(2, z);
        if (x < 0 || y < 0 || z < 0 || z > 20 || x >= z2 || y >= z2) {
          console.log('Skipping invalid tile %s (%s/%s/%s)', id, z, x, y);
        } else {
          const coords = transformer ? transformer([x, y]) : [x, y];
          /** @type {Tile} */
          const tile = { x: coords[0], y: coords[1], z: z };
          tiles.push(tile);
        }
      }
    }
  }

  return tiles;
};

/**
 * Parses paths provided via query into a list of path objects.
 * @param {object} query Request query parameters.
 * @param {Function} transformer Optional transform function.
 * @returns {[number, number][][]}
 */
const extractPathsFromQuery = (query, transformer) => {
  // Initiate paths array
  const paths = [];
  // Return an empty list if no paths have been provided
  if ('path' in query && !query.path) {
    return paths;
  }
  // Parse paths provided via path query argument
  if ('path' in query) {
    const providedPaths = Array.isArray(query.path) ? query.path : [query.path];
    // Iterate through paths, parse and validate them
    for (const providedPath of providedPaths) {
      // Logic for pushing coords to path when path includes google polyline
      if (providedPath.includes('enc:') && PATH_PATTERN.test(providedPath)) {
        // +4 because 'enc:' is 4 characters, everything after 'enc:' is considered to be part of the polyline
        const encIndex = providedPath.indexOf('enc:') + 4;
        const coords = polyline
          .decode(providedPath.substring(encIndex))
          .map(([lat, lng]) => [lng, lat]);
        paths.push(coords);
      } else {
        // Iterate through paths, parse and validate them
        const currentPath = [];

        // Extract coordinate-list from path
        const pathParts = (providedPath || '').split('|');

        // Iterate through coordinate-list, parse the coordinates and validate them
        for (const pair of pathParts) {
          // Extract coordinates from coordinate pair
          const pairParts = pair.split(',');
          // Ensure we have two coordinates
          if (pairParts.length === 2) {
            const pair = parseCoordinates(pairParts, query, transformer);

            // Ensure coordinates could be parsed and skip them if not
            if (pair === null) {
              continue;
            }

            // Add the coordinate-pair to the current path if they are valid
            currentPath.push(pair);
          }
        }
        // Extend list of paths with current path if it contains coordinates
        if (currentPath.length) {
          paths.push(currentPath);
        }
      }
    }
  }
  return paths;
};

/**
 * Parses marker options provided via query and sets corresponding attributes
 * on marker object.
 * Options adhere to the following format
 * [optionName]:[optionValue]
 * @param {List[String]} optionsList List of option strings.
 * @param {object} marker Marker object to configure.
 */
const parseMarkerOptions = (optionsList, marker) => {
  for (const options of optionsList) {
    const optionParts = options.split(':');
    // Ensure we got an option name and value
    if (optionParts.length < 2) {
      continue;
    }

    switch (optionParts[0]) {
      // Scale factor to up- or downscale icon
      case 'scale':
        // Scale factors must not be negative
        marker.scale = Math.abs(parseFloat(optionParts[1]));
        break;
      // Icon offset as positive or negative pixel value in the following
      // format [offsetX],[offsetY] where [offsetY] is optional
      case 'offset':
        const providedOffset = optionParts[1].split(',');
        // Set X-axis offset
        marker.offsetX = parseFloat(providedOffset[0]);
        // Check if an offset has been provided for Y-axis
        if (providedOffset.length > 1) {
          marker.offsetY = parseFloat(providedOffset[1]);
        }
        break;
      case 'anchor':
        const anchor = optionParts[1];
        if (anchor == 'center') {
          marker.center = true;
        } else {
          // TODO: support other anchors??
        }
        break;
    }
  }
};

/**
 * @typedef Marker
 * @property {[number,number]} location
 * @property {string} icon
 */
/**
 * Parses markers provided via query into a list of marker objects.
 * @param {object} query Request query parameters.
 * @param {object} options Configuration options.
 * @param {Function} transformer Optional transform function.
 * @returns {Marker[]}
 */
const extractMarkersFromQuery = (query, options, transformer) => {
  // Return an empty list if no markers have been provided
  if (!query.marker) {
    return [];
  }

  const markers = [];

  // Check if multiple markers have been provided and mimic a list if it's a
  // single maker.
  const providedMarkers = Array.isArray(query.marker)
    ? query.marker
    : [query.marker];

  // Iterate through provided markers which can have one of the following
  // formats
  // [location]|[pathToFileTelativeToConfiguredIconPath]
  // [location]|[pathToFile...]|[option]|[option]|...
  for (const providedMarker of providedMarkers) {
    const markerParts = providedMarker.split('|');
    // Ensure we got at least a location and an icon uri
    if (markerParts.length < 2) {
      continue;
    }

    const locationParts = markerParts[0].split(',');
    // Ensure the locationParts contains two items
    if (locationParts.length !== 2) {
      continue;
    }

    let iconURI = markerParts[1];
    // Check if icon is served via http otherwise marker icons are expected to
    // be provided as filepaths relative to configured icon path
    const isRemoteURL =
      iconURI.startsWith('http://') || iconURI.startsWith('https://');
    const isDataURL = iconURI.startsWith('data:');
    if (!(isRemoteURL || isDataURL)) {
      // Sanitize URI with sanitize-filename
      // https://www.npmjs.com/package/sanitize-filename#details
      iconURI = sanitize(iconURI);

      // If the selected icon is not part of available icons skip it
      if (!options.paths.availableIcons.includes(iconURI)) {
        continue;
      }

      iconURI = path.resolve(options.paths.icons, iconURI);

      // When we encounter a remote icon check if the configuration explicitly allows them.
    } else if (isRemoteURL && options.allowRemoteMarkerIcons !== true) {
      continue;
    } else if (isDataURL && options.allowInlineMarkerImages !== true) {
      continue;
    }

    // Ensure marker location could be parsed
    const location = parseCoordinates(locationParts, query, transformer);
    if (location === null) {
      continue;
    }

    const marker = {};

    marker.location = location;
    marker.icon = iconURI;

    // Check if options have been provided
    if (markerParts.length > 2) {
      parseMarkerOptions(markerParts.slice(2), marker);
    }

    // Add marker to list
    markers.push(marker);
  }
  return markers;
};

<<<<<<< HEAD
/**
 * Transforms coordinates to pixels.
 *
 * @param {List[Number]} ll Longitude/Latitude coordinate pair.
 * @param {number} zoom Map zoom level.
 */
const precisePx = (ll, zoom) => {
  const px = mercator.px(ll, 20);
  const scale = Math.pow(2, zoom - 20);
  return [px[0] * scale, px[1] * scale];
};

/**
 * Draws a marker in cavans context.
 *
 * @param {object} ctx Canvas context object.
 * @param {object} marker Marker object parsed by extractMarkersFromQuery.
 * @param {number} z Map zoom level.
 */
const drawMarker = (ctx, marker, z) => {
  return new Promise((resolve) => {
    const img = new Image();
    const pixelCoords = precisePx(marker.location, z);

    const getMarkerCoordinates = (imageWidth, imageHeight, scale) => {
      // Images are placed with their top-left corner at the provided location
      // within the canvas but we expect icons to be centered and above it.

      // Substract half of the images width from the x-coordinate to center
      // the image in relation to the provided location
      let xCoordinate = pixelCoords[0] - imageWidth / 2;
      // Substract the images height from the y-coordinate to place it above
      // the provided location
      let yCoordinate = pixelCoords[1] - imageHeight;

      if ('center' in marker && marker.center) {
        yCoordinate = pixelCoords[1] - imageHeight / 2;
      } else {
        // Since image placement is dependent on the size offsets have to be
        // scaled as well. Additionally offsets are provided as either positive or
        // negative values so we always add them
        if (marker.offsetX) {
          xCoordinate = xCoordinate + marker.offsetX * scale;
        }
        if (marker.offsetY) {
          yCoordinate = yCoordinate + marker.offsetY * scale;
        }
      }

      return {
        x: xCoordinate,
        y: yCoordinate,
      };
    };

    const drawOnCanvas = () => {
      // Check if the images should be resized before beeing drawn
      const defaultScale = 1;
      const scale = marker.scale ? marker.scale : defaultScale;

      // Calculate scaled image sizes
      const imageWidth = img.width * scale;
      const imageHeight = img.height * scale;

      // Pass the desired sizes to get correlating coordinates
      const coords = getMarkerCoordinates(imageWidth, imageHeight, scale);

      // Draw the image on canvas
      if (scale != defaultScale) {
        ctx.drawImage(img, coords.x, coords.y, imageWidth, imageHeight);
      } else {
        ctx.drawImage(img, coords.x, coords.y);
      }
      // Resolve the promise when image has been drawn
      resolve();
    };

    img.onload = drawOnCanvas;
    img.onerror = (err) => {
      throw err;
    };
    img.src = marker.icon;
  });
};

/**
 * Draws a list of markers onto a canvas.
 * Wraps drawing of markers into list of promises and awaits them.
 * It's required because images are expected to load asynchronous in canvas js
 * even when provided from a local disk.
 *
 * @param {object} ctx Canvas context object.
 * @param {List[Object]} markers Marker objects parsed by extractMarkersFromQuery.
 * @param {number} z Map zoom level.
 */
const drawMarkers = async (ctx, markers, z) => {
  const markerPromises = [];

  for (const marker of markers) {
    // Begin drawing marker
    markerPromises.push(drawMarker(ctx, marker, z));
  }

  // Await marker drawings before continuing
  await Promise.all(markerPromises);
};

/**
 * Draws a list of coordinates onto a canvas and styles the resulting path.
 *
 * @param {object} ctx Canvas context object.
 * @param {number[]} path List of coordinates.
 * @param {object} query Request query parameters.
 * @param {number} z Map zoom level.
 */
const drawPath = (ctx, path, query, z) => {
  /**
   * @function
   * @param {string[]} splitPaths
   */
  const renderPath = (splitPaths) => {
    if (!path || path.length < 2) {
      return null;
    }

    ctx.beginPath();

    // Transform coordinates to pixel on canvas and draw lines between points
    for (const pair of path) {
      const px = precisePx(pair, z);
      ctx.lineTo(px[0], px[1]);
    }

    // Check if first coordinate matches last coordinate
    if (
      path[0][0] === path[path.length - 1][0] &&
      path[0][1] === path[path.length - 1][1]
    ) {
      ctx.closePath();
    }

    // Optionally fill drawn shape with a rgba color from query
    const pathHasFill =
      splitPaths.filter((x) => x.startsWith('fill')).length > 0;
    if (query.fill !== undefined || pathHasFill) {
      if ('fill' in query) {
        ctx.fillStyle = query.fill || 'rgba(255,255,255,0.4)';
      }
      if (pathHasFill) {
        ctx.fillStyle = splitPaths
          .find((x) => x.startsWith('fill:'))
          .replace('fill:', '');
      }
      ctx.fill();
    }

    // Get line width from query and fall back to 1 if not provided
    const pathHasWidth =
      splitPaths.filter((x) => x.startsWith('width')).length > 0;
    if (query.width !== undefined || pathHasWidth) {
      let lineWidth = 1;
      // Get line width from query
      if ('width' in query) {
        lineWidth = Number(query.width);
      }
      // Get line width from path in query
      if (pathHasWidth) {
        lineWidth = Number(
          splitPaths.find((x) => x.startsWith('width:')).replace('width:', ''),
        );
      }
      // Get border width from query and fall back to 10% of line width
      const borderWidth =
        query.borderwidth !== undefined
          ? parseFloat(query.borderwidth)
          : lineWidth * 0.1;

      // Set rendering style for the start and end points of the path
      // https://developer.mozilla.org/en-US/docs/Web/API/CanvasRenderingContext2D/lineCap
      ctx.lineCap = query.linecap || 'butt';

      // Set rendering style for overlapping segments of the path with differing directions
      // https://developer.mozilla.org/en-US/docs/Web/API/CanvasRenderingContext2D/lineJoin
      ctx.lineJoin = query.linejoin || 'miter';

      // In order to simulate a border we draw the path two times with the first
      // beeing the wider border part.
      if (query.border !== undefined && borderWidth > 0) {
        // We need to double the desired border width and add it to the line width
        // in order to get the desired border on each side of the line.
        ctx.lineWidth = lineWidth + borderWidth * 2;
        // Set border style as rgba
        ctx.strokeStyle = query.border;
        ctx.stroke();
      }
      ctx.lineWidth = lineWidth;
    }

    const pathHasStroke =
      splitPaths.filter((x) => x.startsWith('stroke')).length > 0;
    if (query.stroke !== undefined || pathHasStroke) {
      if ('stroke' in query) {
        ctx.strokeStyle = query.stroke;
      }
      // Path Width gets higher priority
      if (pathHasWidth) {
        ctx.strokeStyle = splitPaths
          .find((x) => x.startsWith('stroke:'))
          .replace('stroke:', '');
      }
    } else {
      ctx.strokeStyle = 'rgba(0,64,255,0.7)';
    }
    ctx.stroke();
  };

  // Check if path in query is valid
  if (Array.isArray(query.path)) {
    for (let i = 0; i < query.path.length; i += 1) {
      renderPath(decodeURIComponent(query.path.at(i)).split('|'));
    }
  } else {
    renderPath(decodeURIComponent(query.path).split('|'));
  }
};

/**
 * NOTE(cg): This is just a copy of `respondImage` without setting `res`, we just want the image.
 *  When pulling upstream changes, this will have to mirror that function if anything has changed. :(
 * 
 * @returns {Buffer|string|null}
 */
const renderImage = async (
  options,
  item,
  z,
  lon,
  lat,
  width,
  height,
  scale,
  format,
) => {
  if (
    Math.abs(lon) > 180 ||
    Math.abs(lat) > 85.06 ||
    lon !== lon ||
    lat !== lat
  ) {
    return 'Invalid center';
  }

  if (
    Math.min(width, height) <= 0 ||
    Math.max(width, height) * scale > (options.maxSize || 2048) ||
    width !== width ||
    height !== height
  ) {
    return 'Invalid size';
  }

  if (format === 'png' || format === 'webp') {
  } else if (format === 'jpg' || format === 'jpeg') {
    format = 'jpeg';
  } else {
    return 'Invalid format';
  }

  const tileMargin = Math.max(options.tileMargin || 0, 0);
  /** @type {advancedPool.Pool} */
  let pool;
  if (tileMargin === 0) {
    pool = item.map.renderers[scale];
  } else {
    pool = item.map.renderers_static[scale];
  }

  try {
    // pool.acquire((err, renderer) => ...
    const renderer = await new Promise((resolve, reject) => {
      pool.acquire((error, renderer) => error ? reject(error) : resolve(renderer));
    });

    const mlglZ = Math.max(0, z - 1);
    const params = {
      zoom: mlglZ,
      center: [lon, lat],
      width: width,
      height: height,
    };

    if (z === 0) {
      params.width *= 2;
      params.height *= 2;
    }

    if (z > 2 && tileMargin > 0) {
      params.width += tileMargin * 2;
      params.height += tileMargin * 2;
    }

    // renderer.render(params, (err, data) => ...
    const data = await new Promise((resolve, reject) => {
      renderer.render(params, (err, data) => {
        pool.release(renderer);
        return err ? reject(err) : resolve(data)
      });
    });

    // Fix semi-transparent outlines on raw, premultiplied input
    // https://github.com/maptiler/tileserver-gl/issues/350#issuecomment-477857040
    for (let i = 0; i < data.length; i += 4) {
      const alpha = data[i + 3];
      const norm = alpha / 255;
      if (alpha === 0) {
        data[i] = 0;
        data[i + 1] = 0;
        data[i + 2] = 0;
      } else {
        data[i] = data[i] / norm;
        data[i + 1] = data[i + 1] / norm;
        data[i + 2] = data[i + 2] / norm;
      }
    }

    const image = sharp(data, {
      raw: {
        width: params.width * scale,
        height: params.height * scale,
        channels: 4,
      },
    });

    if (z > 2 && tileMargin > 0) {
      const [_, y] = mercator.px(params.center, z);
      let yoffset = Math.max(
        Math.min(0, y - 128 - tileMargin),
        y + 128 + tileMargin - Math.pow(2, z + 8),
      );
      image.extract({
        left: tileMargin * scale,
        top: (tileMargin + yoffset) * scale,
        width: width * scale,
        height: height * scale,
      });
    }

    if (z === 0) {
      // HACK: when serving zoom 0, resize the 0 tile from 512 to 256
      image.resize(width * scale, height * scale);
    }

    var composite_array = [];
    if (item.watermark) {
      const canvas = createCanvas(scale * width, scale * height);
      const ctx = canvas.getContext('2d');
      ctx.scale(scale, scale);
      ctx.font = '10px sans-serif';
      ctx.strokeWidth = '1px';
      ctx.strokeStyle = 'rgba(255,255,255,.4)';
      ctx.strokeText(item.watermark, 5, height - 5);
      ctx.fillStyle = 'rgba(0,0,0,.4)';
      ctx.fillText(item.watermark, 5, height - 5);

      composite_array.push({ input: canvas.toBuffer() });
    }

    if (composite_array.length > 0) {
      image.composite(composite_array);
    }

    const formatQuality = (options.formatQuality || {})[format];

    if (format === 'png') {
      image.png({ adaptiveFiltering: false });
    } else if (format === 'jpeg') {
      image.jpeg({ quality: formatQuality || 80 });
    } else if (format === 'webp') {
      image.webp({ quality: formatQuality || 90 });
    }

    const buffer = await image.toBuffer();
    return buffer;
  } catch (error) {
    console.error(error);
  }

  return null;
};

const renderOverlay = async (
  z,
  x,
  y,
  bearing,
  pitch,
  w,
  h,
  scale,
  paths,
  markers,
  query,
) => {
  if ((!paths || paths.length === 0) && (!markers || markers.length === 0)) {
    return null;
  }

  const center = precisePx([x, y], z);

  const mapHeight = 512 * (1 << z);
  const maxEdge = center[1] + h / 2;
  const minEdge = center[1] - h / 2;
  if (maxEdge > mapHeight) {
    center[1] -= maxEdge - mapHeight;
  } else if (minEdge < 0) {
    center[1] -= minEdge;
  }

  const canvas = createCanvas(scale * w, scale * h);
  const ctx = canvas.getContext('2d');
  ctx.scale(scale, scale);
  if (bearing) {
    ctx.translate(w / 2, h / 2);
    ctx.rotate((-bearing / 180) * Math.PI);
    ctx.translate(-center[0], -center[1]);
  } else {
    // optimized path
    ctx.translate(-center[0] + w / 2, -center[1] + h / 2);
  }

  // Draw provided paths if any
  for (const path of paths) {
    drawPath(ctx, path, query, z);
  }

  // Await drawing of markers before rendering the canvas
  await drawMarkers(ctx, markers, z);

  return canvas.toBuffer();
};

=======
>>>>>>> ddde623c
const calcZForBBox = (bbox, w, h, query) => {
  let z = 25;

  const padding = query.padding !== undefined ? parseFloat(query.padding) : 0.1;

  const minCorner = mercator.px([bbox[0], bbox[3]], z);
  const maxCorner = mercator.px([bbox[2], bbox[1]], z);
  const w_ = w / (1 + 2 * padding);
  const h_ = h / (1 + 2 * padding);

  z -=
    Math.max(
      Math.log((maxCorner[0] - minCorner[0]) / w_),
      Math.log((maxCorner[1] - minCorner[1]) / h_),
    ) / Math.LN2;

  z = Math.max(Math.log(Math.max(w, h) / 256) / Math.LN2, Math.min(25, z));

  return z;
};

const respondImage = (
  options,
  item,
  z,
  lon,
  lat,
  bearing,
  pitch,
  width,
  height,
  scale,
  format,
  res,
  overlay = null,
  mode = 'tile',
) => {
  if (
    Math.abs(lon) > 180 ||
    Math.abs(lat) > 85.06 ||
    lon !== lon ||
    lat !== lat
  ) {
    return res.status(400).send('Invalid center');
  }

  if (
    Math.min(width, height) <= 0 ||
    Math.max(width, height) * scale > (options.maxSize || 2048) ||
    width !== width ||
    height !== height
  ) {
    return res.status(400).send('Invalid size');
  }

  if (format === 'png' || format === 'webp') {
  } else if (format === 'jpg' || format === 'jpeg') {
    format = 'jpeg';
  } else {
    return res.status(400).send('Invalid format');
  }

  const tileMargin = Math.max(options.tileMargin || 0, 0);
  let pool;
  if (mode === 'tile' && tileMargin === 0) {
    pool = item.map.renderers[scale];
  } else {
    pool = item.map.renderersStatic[scale];
  }
  pool.acquire((err, renderer) => {
    // For 512px tiles, use the actual maplibre-native zoom. For 256px tiles, use zoom - 1
    let mlglZ;
    if (width === 512) {
      mlglZ = Math.max(0, z);
    } else {
      mlglZ = Math.max(0, z - 1);
    }

    const params = {
      zoom: mlglZ,
      center: [lon, lat],
      bearing,
      pitch,
      width,
      height,
    };

    // HACK(Part 1) 256px tiles are a zoom level lower than maplibre-native default tiles. this hack allows tileserver-gl to support zoom 0 256px tiles, which would actually be zoom -1 in maplibre-native. Since zoom -1 isn't supported, a double sized zoom 0 tile is requested and resized in Part 2.
    if (z === 0 && width === 256) {
      params.width *= 2;
      params.height *= 2;
    }
    // END HACK(Part 1)

    if (z > 0 && tileMargin > 0) {
      params.width += tileMargin * 2;
      params.height += tileMargin * 2;
    }

    renderer.render(params, (err, data) => {
      pool.release(renderer);
      if (err) {
        console.error(err);
        return res.status(500).header('Content-Type', 'text/plain').send(err);
      }

      const image = sharp(data, {
        raw: {
          premultiplied: true,
          width: params.width * scale,
          height: params.height * scale,
          channels: 4,
        },
      });

      if (z > 0 && tileMargin > 0) {
        const y = mercator.px(params.center, z)[1];
        const yoffset = Math.max(
          Math.min(0, y - 128 - tileMargin),
          y + 128 + tileMargin - Math.pow(2, z + 8),
        );
        image.extract({
          left: tileMargin * scale,
          top: (tileMargin + yoffset) * scale,
          width: width * scale,
          height: height * scale,
        });
      }

      // HACK(Part 2) 256px tiles are a zoom level lower than maplibre-native default tiles. this hack allows tileserver-gl to support zoom 0 256px tiles, which would actually be zoom -1 in maplibre-native. Since zoom -1 isn't supported, a double sized zoom 0 tile is requested and resized here.
      if (z === 0 && width === 256) {
        image.resize(width * scale, height * scale);
      }
      // END HACK(Part 2)

      const composites = [];
      if (overlay) {
        composites.push({ input: overlay });
      }
      if (item.watermark) {
        const canvas = renderWatermark(width, height, scale, item.watermark);

        composites.push({ input: canvas.toBuffer() });
      }

      if (mode === 'static' && item.staticAttributionText) {
        const canvas = renderAttribution(
          width,
          height,
          scale,
          item.staticAttributionText,
        );

        composites.push({ input: canvas.toBuffer() });
      }

      if (composites.length > 0) {
        image.composite(composites);
      }

      const formatQuality = (options.formatQuality || {})[format];

      if (format === 'png') {
        image.png({ adaptiveFiltering: false });
      } else if (format === 'jpeg') {
        image.jpeg({ quality: formatQuality || 80 });
      } else if (format === 'webp') {
        image.webp({ quality: formatQuality || 90 });
      }
      image.toBuffer((err, buffer, info) => {
        if (!buffer) {
          return res.status(404).send('Not found');
        }

        res.set({
          'Last-Modified': item.lastModified,
          'Content-Type': `image/${format}`,
        });
        return res.status(200).send(buffer);
      });
    });
  });
};

const existingFonts = {};
let maxScaleFactor = 2;

export const serve_rendered = {
  init: async (options, repo) => {
    maxScaleFactor = Math.min(Math.floor(options.maxScaleFactor || 3), 9);
    let scalePattern = '';
    for (let i = 2; i <= maxScaleFactor; i++) {
      scalePattern += i.toFixed();
    }
    scalePattern = `@[${scalePattern}]x`;

    const app = express().disable('x-powered-by');

    app.get(
      `/:id/(:tileSize(256|512)/)?:z(\\d+)/:x(\\d+)/:y(\\d+):scale(${scalePattern})?.:format([\\w]+)`,
      (req, res, next) => {
        const item = repo[req.params.id];
        if (!item) {
          return res.sendStatus(404);
        }

        const modifiedSince = req.get('if-modified-since');
        const cc = req.get('cache-control');
        if (modifiedSince && (!cc || cc.indexOf('no-cache') === -1)) {
          if (new Date(item.lastModified) <= new Date(modifiedSince)) {
            return res.sendStatus(304);
          }
        }

        const z = req.params.z | 0;
        const x = req.params.x | 0;
        const y = req.params.y | 0;
        const scale = getScale(req.params.scale);
        const format = req.params.format;
        const tileSize = parseInt(req.params.tileSize, 10) || 256;

        if (
          z < 0 ||
          x < 0 ||
          y < 0 ||
          z > 22 ||
          x >= Math.pow(2, z) ||
          y >= Math.pow(2, z)
        ) {
          return res.status(404).send('Out of bounds');
        }

        const tileCenter = mercator.ll(
          [
            ((x + 0.5) / (1 << z)) * (256 << z),
            ((y + 0.5) / (1 << z)) * (256 << z),
          ],
          z,
        );

        // prettier-ignore
        return respondImage(
          options, item, z, tileCenter[0], tileCenter[1], 0, 0, tileSize, tileSize, scale, format, res,
        );
      },
    );

    if (options.serveStaticMaps !== false) {
      const staticPattern = `/:id/static/:raw(raw)?/%s/:width(\\d+)x:height(\\d+):scale(${scalePattern})?.:format([\\w]+)`;

      const centerPattern = util.format(
        ':x(%s),:y(%s),:z(%s)(@:bearing(%s)(,:pitch(%s))?)?',
        FLOAT_PATTERN,
        FLOAT_PATTERN,
        FLOAT_PATTERN,
        FLOAT_PATTERN,
        FLOAT_PATTERN,
      );

      app.get(
        util.format(staticPattern, centerPattern),
        async (req, res, next) => {
          try {
            const item = repo[req.params.id];
            if (!item) {
              return res.sendStatus(404);
            }
            const raw = req.params.raw;
            const z = +req.params.z;
            let x = +req.params.x;
            let y = +req.params.y;
            const bearing = +(req.params.bearing || '0');
            const pitch = +(req.params.pitch || '0');
            const w = req.params.width | 0;
            const h = req.params.height | 0;
            const scale = getScale(req.params.scale);
            const format = req.params.format;

            if (z < 0) {
              return res.status(404).send('Invalid zoom');
            }

            const transformer = raw
              ? mercator.inverse.bind(mercator)
              : item.dataProjWGStoInternalWGS;

            if (transformer) {
              const ll = transformer([x, y]);
              x = ll[0];
              y = ll[1];
            }

            const paths = extractPathsFromQuery(req.query, transformer);
            const markers = extractMarkersFromQuery(
              req.query,
              options,
              transformer,
            );

            // prettier-ignore
            const overlay = await renderOverlay(
              z, x, y, bearing, pitch, w, h, scale, paths, markers, req.query,
            );

            // prettier-ignore
            return respondImage(
              options, item, z, x, y, bearing, pitch, w, h, scale, format, res, overlay, 'static',
            );
          } catch (e) {
            next(e);
          }
        },
      );

      const serveBounds = async (req, res, next) => {
        try {
          const item = repo[req.params.id];
          if (!item) {
            return res.sendStatus(404);
          }
          const raw = req.params.raw;
          const bbox = [
            +req.params.minx,
            +req.params.miny,
            +req.params.maxx,
            +req.params.maxy,
          ];
          let center = [(bbox[0] + bbox[2]) / 2, (bbox[1] + bbox[3]) / 2];

          const transformer = raw
            ? mercator.inverse.bind(mercator)
            : item.dataProjWGStoInternalWGS;

          if (transformer) {
            const minCorner = transformer(bbox.slice(0, 2));
            const maxCorner = transformer(bbox.slice(2));
            bbox[0] = minCorner[0];
            bbox[1] = minCorner[1];
            bbox[2] = maxCorner[0];
            bbox[3] = maxCorner[1];
            center = transformer(center);
          }

          const w = req.params.width | 0;
          const h = req.params.height | 0;
          const scale = getScale(req.params.scale);
          const format = req.params.format;

          const z = calcZForBBox(bbox, w, h, req.query);
          const x = center[0];
          const y = center[1];
          const bearing = 0;
          const pitch = 0;

          const paths = extractPathsFromQuery(req.query, transformer);
          const markers = extractMarkersFromQuery(
            req.query,
            options,
            transformer,
          );

          // prettier-ignore
          const overlay = await renderOverlay(
            z, x, y, bearing, pitch, w, h, scale, paths, markers, req.query,
          );

          // prettier-ignore
          return respondImage(
            options, item, z, x, y, bearing, pitch, w, h, scale, format, res, overlay, 'static',
          );
        } catch (e) {
          next(e);
        }
      };

      const boundsPattern = util.format(
        ':minx(%s),:miny(%s),:maxx(%s),:maxy(%s)',
        FLOAT_PATTERN,
        FLOAT_PATTERN,
        FLOAT_PATTERN,
        FLOAT_PATTERN,
      );

      app.get(util.format(staticPattern, boundsPattern), serveBounds);

      app.get('/:id/static/', (req, res, next) => {
        for (const key in req.query) {
          req.query[key.toLowerCase()] = req.query[key];
        }
        req.params.raw = true;
        req.params.format = (req.query.format || 'image/png').split('/').pop();
        const bbox = (req.query.bbox || '').split(',');
        req.params.minx = bbox[0];
        req.params.miny = bbox[1];
        req.params.maxx = bbox[2];
        req.params.maxy = bbox[3];
        req.params.width = req.query.width || '256';
        req.params.height = req.query.height || '256';
        if (req.query.scale) {
          req.params.width /= req.query.scale;
          req.params.height /= req.query.scale;
          req.params.scale = `@${req.query.scale}`;
        }

        return serveBounds(req, res, next);
      });

      const autoPattern = 'auto';

      app.get(
        util.format(staticPattern, autoPattern),
        async (req, res, next) => {
          try {
            const item = repo[req.params.id];
            if (!item) {
              return res.sendStatus(404);
            }
            const raw = req.params.raw;
            const w = req.params.width | 0;
            const h = req.params.height | 0;
            const bearing = 0;
            const pitch = 0;
            const scale = getScale(req.params.scale);
            const format = req.params.format;

            const transformer = raw
              ? mercator.inverse.bind(mercator)
              : item.dataProjWGStoInternalWGS;

            const paths = extractPathsFromQuery(req.query, transformer);
            const markers = extractMarkersFromQuery(
              req.query,
              options,
              transformer,
            );

            // Extract coordinates from markers
            const markerCoordinates = [];
            for (const marker of markers) {
              markerCoordinates.push(marker.location);
            }

            // Create array with coordinates from markers and path
            const coords = [].concat(paths.flat()).concat(markerCoordinates);

            // Check if we have at least one coordinate to calculate a bounding box
            if (coords.length < 1) {
              return res.status(400).send('No coordinates provided');
            }

            const bbox = [Infinity, Infinity, -Infinity, -Infinity];
            for (const pair of coords) {
              bbox[0] = Math.min(bbox[0], pair[0]);
              bbox[1] = Math.min(bbox[1], pair[1]);
              bbox[2] = Math.max(bbox[2], pair[0]);
              bbox[3] = Math.max(bbox[3], pair[1]);
            }

            const bbox_ = mercator.convert(bbox, '900913');
            const center = mercator.inverse([
              (bbox_[0] + bbox_[2]) / 2,
              (bbox_[1] + bbox_[3]) / 2,
            ]);

            // Calculate zoom level
            const maxZoom = parseFloat(req.query.maxzoom);
            let z = calcZForBBox(bbox, w, h, req.query);
            if (maxZoom > 0) {
              z = Math.min(z, maxZoom);
            }

            const x = center[0];
            const y = center[1];

            // prettier-ignore
            const overlay = await renderOverlay(
              z, x, y, bearing, pitch, w, h, scale, paths, markers, req.query,
            );

            // prettier-ignore
            return respondImage(
              options, item, z, x, y, bearing, pitch, w, h, scale, format, res, overlay, 'static',
            );
          } catch (e) {
            next(e);
          }
        },
      );

      // Accept our (Googles) staticmap requests and reformat/redirect them to tileserver's format
      //  e.g. https://tiles.anglersatlas.com/osm/staticmap?size=468x468&center=53.94491,-122.74789&markers=53.94491,-122.74789&zoom=15
      //  e.g. https://tiles.anglersatlas.com/osm/staticmap?size=468x468&path=weight:3|color:0x4fc0c4FF|enc:ucskH%...&path=weight:3|color:0x4fc0c4FF|enc:y%60skH...
      app.get(
        '/:id/staticmap',
        async (req, res, next) => {
          const item = repo[req.params.id];
          if (!item) {
            return res.sendStatus(404);
          }

          const size = req.query.size ?? '256x256';
          const [width, height] = size.split('x', 2);

          let url = `/${req.params.id}/static`;

          if (req.query.center && req.query.zoom) {
            const center = req.query.center;
            const [lat, lon] = center.split(',', 2);
            const zoom = req.query.zoom;

            url += `/${lon},${lat},${zoom}`;
          } else {
            url += '/auto';
          }

          url += `/${width}x${height}.png`;

          delete req.query['size'];
          delete req.query['center'];
          delete req.query['zoom'];

          let query = [];
          let latlng = false;
          for (const key in req.query) {
            const k = key.toLowerCase();
            const v = req.query[key];

            // Rewrite, markers into expected tileserver-gl format
            // marker - Marker in format lng,lat|iconPath|option|option|...
            // Incoming: markers=anchor:center|icon:https://www.anglersatlas.com/media/camping-bc/marker-bcparks.png|53.935316,-121.8837446
            if (k == 'markers') {
              latlng = true;

              const markers = Array.isArray(v) ? v : [v];
              for (const marker of markers) {
                /** @type {string[]} */
                const parts = marker.split('|');
                // location is always last (I hope)
                let value = parts[parts.length - 1];

                let icon = null;
                let options = '';
                for (const part of parts.slice(0, parts.length - 1)) {
                  const split = part.indexOf(':');
                  const option = part.substring(0, split);
                  const value = part.substring(split + 1);

                  if (option == 'icon') {
                    icon = `|${value}`;
                  } else {
                    options += `|${part}`;
                  }
                }

                if (!icon) {
                  icon = '|https://www.anglersatlas.com/media/markers/trip-dot.png';
                  options += '|anchor:center';
                }

                value += icon;
                value += options;

                query.push(`marker=${value}`);
              }
            }
            // Rewrite path into expected tileserver-gl format
            // Match pattern: ((fill|stroke|width):[^|]+|)*((enc:.+)|((-?d+.?d*,-?d+.?d*|)+(-?d+.?d*,-?d+.?d*)))
            // Incoming: path=weight:3|color:0x4fc0c4FF|enc:... &path=weight:3|color:0x4fc0c4FF|enc:...
            else if (k == 'path') {
              const paths = Array.isArray(v) ? v : [v];
              for (const path of paths) {
                const parts = path.split('|');

                let options = {};
                let coords = [];
                for (const part of parts) {
                  const split = part.indexOf(':');

                  if (split == -1) {
                    coords.push(part);
                  } else {
                    let option = part.substring(0, split);
                    let value = part.substring(split + 1);

                    // rename weight -> width
                    if (option == 'weight') {
                      option = 'width';
                    }

                    if (option == 'color') {
                      let r = 255;
                      let g = 255;
                      let b = 255;
                      let a = 1.0;

                      // convert from 0xrrggbbaa/0xrrggbb to rgba(...)
                      if (value.startsWith('0x') || value.startsWith('0X')) {
                        const end = value.length;
                        const hex = parseInt(value.substring(2, end), 16);
                        r = (hex >> 24) & 255;
                        g = (hex >> 16) & 255;
                        b = (hex >> 8) & 255;
                        if (end == 10) {
                          a = ((hex & 255) / 255).toFixed(1);
                        }
                      }

                      option = 'stroke';
                      value = `rgba(${r} ${g} ${b} ${a})`;
                    }

                    options[option] = value;
                  }
                }

                if (coords.length) {
                  latlng = true;

                  query.push(`path=${coords.join('|')}`);
                  for (const q in options) {
                    query.push(`${q}=${options[q]}`);
                  }
                } else {
                  const value = Object.keys(options).map((it) => `${it}:${options[it]}`).join('|');
                  query.push(`path=${value}`);
                }
              }
            } else {
              query.push(`${k}=${v}`);
            }
          }

          if (latlng) {
            query.push('latlng=1');
          }

          if (query.length) {
            url += '?' + query.join('&');
          }

          return res.redirect(url);
        },
      )
    }

    app.get('/(:tileSize(256|512)/)?:id.json', (req, res, next) => {
      const item = repo[req.params.id];
      if (!item) {
        return res.sendStatus(404);
      }
      const tileSize = parseInt(req.params.tileSize, 10) || undefined;
      const info = clone(item.tileJSON);
      info.tiles = getTileUrls(
        req,
        info.tiles,
        `styles/${req.params.id}`,
        tileSize,
        info.format,
        item.publicUrl,
      );
      return res.send(info);
    });

<<<<<<< HEAD
    // NOTE(cg): Take an encoded list of zxy tiles and bundle them in a zip
    app.post('/:id/bundle', async (req, res) => {
      const item = repo[req.params.id];
      if (!item) {
        return res.sendStatus(404);
      }

      const w = req.query.width | 256;
      const h = req.query.height | 256;
      const scale = req.query.scale | 1;
      const format = req.query.format ?? 'jpeg';

      const transformer = item.dataProjWGStoInternalWGS;
      const tiles = extractEncodedTilesFromBody(req.body, transformer);

      const path = "/tmp/";
      const filename = crypto.randomUUID() + '.zip';
      const filepath = path + filename;

      if (tiles.length) {
        const images = await Promise.all(
          tiles.map(({ z, x, y }) => {
            const tileCenter = mercator.ll([((x + 0.5) / (1 << z)) * (256 << z), ((y + 0.5) / (1 << z)) * (256 << z)], z);
            const filename = `z${z}x${x}y${y}.${format}`;
            return renderImage(options, item, z, tileCenter[0], tileCenter[1], w, h, scale, format)
              .then((bufferOrError) => {
                let result = null;
                if (typeof bufferOrError === 'string') {
                  console.log(bufferOrError);
                } else if (bufferOrError) {
                  result = { buffer: bufferOrError, filename: filename };
                }
                return result;
              });
          })
        );

        const out = fs.createWriteStream(filepath);
        const zip = archiver('zip', { zlib: { level: 9 } });
        zip.pipe(out);
        for (const image of images) {
          if (!image) continue;

          zip.append(image.buffer, { name: image.filename });
        }
        await zip.finalize();
        out.close(() => {
          res.status(200)
            .contentType('application/zip, application/octet-stream')
            .sendFile(filepath, () => { fs.unlinkSync(filepath) });
        });
      } else {
        res.sendStatus(204);
      }
    });

    return Promise.all([fontListingPromise]).then(() => app);
=======
    const fonts = await listFonts(options.paths.fonts);
    Object.assign(existingFonts, fonts);
    return app;
>>>>>>> ddde623c
  },
  add: async (options, repo, params, id, publicUrl, dataResolver) => {
    const map = {
      renderers: [],
      renderersStatic: [],
      sources: {},
      sourceTypes: {},
    };

    let styleJSON;
    const createPool = (ratio, mode, min, max) => {
      const createRenderer = (ratio, createCallback) => {
        const renderer = new mlgl.Map({
          mode,
          ratio,
          request: async (req, callback) => {
            const protocol = req.url.split(':')[0];
            // console.log('Handling request:', req);
            if (protocol === 'sprites') {
              const dir = options.paths[protocol];
              const file = unescape(req.url).substring(protocol.length + 3);
              fs.readFile(path.join(dir, file), (err, data) => {
                callback(err, { data: data });
              });
            } else if (protocol === 'fonts') {
              const parts = req.url.split('/');
              const fontstack = unescape(parts[2]);
              const range = parts[3].split('.')[0];

              try {
                const concatenated = await getFontsPbf(
                  null,
                  options.paths[protocol],
                  fontstack,
                  range,
                  existingFonts,
                );
                callback(null, { data: concatenated });
              } catch (err) {
                callback(err, { data: null });
              }
            } else if (protocol === 'mbtiles' || protocol === 'pmtiles') {
              const parts = req.url.split('/');
              const sourceId = parts[2];
              const source = map.sources[sourceId];
              const sourceType = map.sourceTypes[sourceId];
              const sourceInfo = styleJSON.sources[sourceId];

              const z = parts[3] | 0;
              const x = parts[4] | 0;
              const y = parts[5].split('.')[0] | 0;
              const format = parts[5].split('.')[1];

              if (sourceType === 'pmtiles') {
                let tileinfo = await getPMtilesTile(source, z, x, y);
                let data = tileinfo.data;
                let headers = tileinfo.header;
                if (data == undefined) {
                  if (options.verbose)
                    console.log('MBTiles error, serving empty', err);
                  createEmptyResponse(
                    sourceInfo.format,
                    sourceInfo.color,
                    callback,
                  );
                  return;
                } else {
                  const response = {};
                  response.data = data;
                  if (headers['Last-Modified']) {
                    response.modified = new Date(headers['Last-Modified']);
                  }

                  if (format === 'pbf') {
                    if (options.dataDecoratorFunc) {
                      response.data = options.dataDecoratorFunc(
                        sourceId,
                        'data',
                        response.data,
                        z,
                        x,
                        y,
                      );
                    }
                  }

                  callback(null, response);
                }
              } else if (sourceType === 'mbtiles') {
                source.getTile(z, x, y, (err, data, headers) => {
                  if (err) {
                    if (options.verbose)
                      console.log('MBTiles error, serving empty', err);
                    createEmptyResponse(
                      sourceInfo.format,
                      sourceInfo.color,
                      callback,
                    );
                    return;
                  }

                  const response = {};
                  if (headers['Last-Modified']) {
                    response.modified = new Date(headers['Last-Modified']);
                  }

                  if (format === 'pbf') {
                    try {
                      response.data = zlib.unzipSync(data);
                    } catch (err) {
                      console.log(
                        'Skipping incorrect header for tile mbtiles://%s/%s/%s/%s.pbf',
                        id,
                        z,
                        x,
                        y,
                      );
                    }
                    if (options.dataDecoratorFunc) {
                      response.data = options.dataDecoratorFunc(
                        sourceId,
                        'data',
                        response.data,
                        z,
                        x,
                        y,
                      );
                    }
                  } else {
                    response.data = data;
                  }

                  callback(null, response);
                });
              }
            } else if (protocol === 'http' || protocol === 'https') {
              try {
                const response = await axios.get(req.url, {
                  responseType: 'arraybuffer', // Get the response as raw buffer
                  // Axios handles gzip by default, so no need for a gzip flag
                });

                const responseHeaders = response.headers;
                const responseData = response.data;

                const parsedResponse = {};
                if (responseHeaders['last-modified']) {
                  parsedResponse.modified = new Date(
                    responseHeaders['last-modified'],
                  );
                }
                if (responseHeaders.expires) {
                  parsedResponse.expires = new Date(responseHeaders.expires);
                }
                if (responseHeaders.etag) {
                  parsedResponse.etag = responseHeaders.etag;
                }

                parsedResponse.data = responseData;
                callback(null, parsedResponse);
              } catch (error) {
                const parts = url.parse(req.url);
                const extension = path.extname(parts.pathname).toLowerCase();
                const format = extensionToFormat[extension] || '';
                createEmptyResponse(format, '', callback);
              }
            }
          },
        });
        renderer.load(styleJSON);
        createCallback(null, renderer);
      };
      return new advancedPool.Pool({
        min,
        max,
        create: createRenderer.bind(null, ratio),
        destroy: (renderer) => {
          renderer.release();
        },
      });
    };

    const styleFile = params.style;
    const styleJSONPath = path.resolve(options.paths.styles, styleFile);
    try {
      styleJSON = JSON.parse(fs.readFileSync(styleJSONPath));
    } catch (e) {
      console.log('Error parsing style file');
      return false;
    }

    if (styleJSON.sprite) {
      if (!Array.isArray(styleJSON.sprite)) {
        styleJSON.sprite = [{ id: 'default', url: styleJSON.sprite }];
      }
      styleJSON.sprite.forEach((spriteItem) => {
        if (!httpTester.test(spriteItem.url)) {
          spriteItem.url =
            'sprites://' +
            spriteItem.url
              .replace('{style}', path.basename(styleFile, '.json'))
              .replace(
                '{styleJsonFolder}',
                path.relative(
                  options.paths.sprites,
                  path.dirname(styleJSONPath),
                ),
              );
        }
      });
    }

    if (styleJSON.glyphs && !httpTester.test(styleJSON.glyphs)) {
      styleJSON.glyphs = `fonts://${styleJSON.glyphs}`;
    }

    for (const layer of styleJSON.layers || []) {
      if (layer && layer.paint) {
        // Remove (flatten) 3D buildings
        if (layer.paint['fill-extrusion-height']) {
          layer.paint['fill-extrusion-height'] = 0;
        }
        if (layer.paint['fill-extrusion-base']) {
          layer.paint['fill-extrusion-base'] = 0;
        }
      }
    }

    const tileJSON = {
      tilejson: '2.0.0',
      name: styleJSON.name,
      attribution: '',
      minzoom: 0,
      maxzoom: 20,
      bounds: [-180, -85.0511, 180, 85.0511],
      format: 'png',
      type: 'baselayer',
    };
    const attributionOverride = params.tilejson && params.tilejson.attribution;
    if (styleJSON.center && styleJSON.zoom) {
      tileJSON.center = styleJSON.center.concat(Math.round(styleJSON.zoom));
    }
    Object.assign(tileJSON, params.tilejson || {});
    tileJSON.tiles = params.domains || options.domains;
    fixTileJSONCenter(tileJSON);

    const repoobj = {
      tileJSON,
      publicUrl,
      map,
      dataProjWGStoInternalWGS: null,
      lastModified: new Date().toUTCString(),
      watermark: params.watermark || options.watermark,
      staticAttributionText:
        params.staticAttributionText || options.staticAttributionText,
    };
    repo[id] = repoobj;

    const queue = [];
    for (const name of Object.keys(styleJSON.sources)) {
      let sourceType;
      let source = styleJSON.sources[name];
      let url = source.url;
      if (
        url &&
        (url.startsWith('pmtiles://') || url.startsWith('mbtiles://'))
      ) {
        // found pmtiles or mbtiles source, replace with info from local file
        delete source.url;

        let dataId = url.replace('pmtiles://', '').replace('mbtiles://', '');
        if (dataId.startsWith('{') && dataId.endsWith('}')) {
          dataId = dataId.slice(1, -1);
        }

        const mapsTo = (params.mapping || {})[dataId];
        if (mapsTo) {
          dataId = mapsTo;
        }

        let inputFile;
        const dataInfo = dataResolver(dataId);
        if (dataInfo.inputFile) {
          inputFile = dataInfo.inputFile;
          sourceType = dataInfo.fileType;
        } else {
          console.error(`ERROR: data "${inputFile}" not found!`);
          process.exit(1);
        }

        if (!isValidHttpUrl(inputFile)) {
          const inputFileStats = fs.statSync(inputFile);
          if (!inputFileStats.isFile() || inputFileStats.size === 0) {
            throw Error(`Not valid PMTiles file: "${inputFile}"`);
          }
        }

        if (sourceType === 'pmtiles') {
          map.sources[name] = openPMtiles(inputFile);
          map.sourceTypes[name] = 'pmtiles';
          const metadata = await getPMtilesInfo(map.sources[name]);

          if (!repoobj.dataProjWGStoInternalWGS && metadata.proj4) {
            // how to do this for multiple sources with different proj4 defs?
            const to3857 = proj4('EPSG:3857');
            const toDataProj = proj4(metadata.proj4);
            repoobj.dataProjWGStoInternalWGS = (xy) =>
              to3857.inverse(toDataProj.forward(xy));
          }

          const type = source.type;
          Object.assign(source, metadata);
          source.type = type;
          source.tiles = [
            // meta url which will be detected when requested
            `pmtiles://${name}/{z}/{x}/{y}.${metadata.format || 'pbf'}`,
          ];
          delete source.scheme;

          if (
            !attributionOverride &&
            source.attribution &&
            source.attribution.length > 0
          ) {
            if (!tileJSON.attribution.includes(source.attribution)) {
              if (tileJSON.attribution.length > 0) {
                tileJSON.attribution += ' | ';
              }
              tileJSON.attribution += source.attribution;
            }
          }
        } else {
          queue.push(
            new Promise((resolve, reject) => {
              inputFile = path.resolve(options.paths.mbtiles, inputFile);
              const inputFileStats = fs.statSync(inputFile);
              if (!inputFileStats.isFile() || inputFileStats.size === 0) {
                throw Error(`Not valid MBTiles file: "${inputFile}"`);
              }
              map.sources[name] = new MBTiles(inputFile + '?mode=ro', (err) => {
                map.sources[name].getInfo((err, info) => {
                  if (err) {
                    console.error(err);
                    return;
                  }
                  map.sourceTypes[name] = 'mbtiles';

                  if (!repoobj.dataProjWGStoInternalWGS && info.proj4) {
                    // how to do this for multiple sources with different proj4 defs?
                    const to3857 = proj4('EPSG:3857');
                    const toDataProj = proj4(info.proj4);
                    repoobj.dataProjWGStoInternalWGS = (xy) =>
                      to3857.inverse(toDataProj.forward(xy));
                  }

                  const type = source.type;
                  Object.assign(source, info);
                  source.type = type;
                  source.tiles = [
                    // meta url which will be detected when requested
                    `mbtiles://${name}/{z}/{x}/{y}.${info.format || 'pbf'}`,
                  ];
                  delete source.scheme;

                  if (options.dataDecoratorFunc) {
                    source = options.dataDecoratorFunc(
                      name,
                      'tilejson',
                      source,
                    );
                  }

                  if (
                    !attributionOverride &&
                    source.attribution &&
                    source.attribution.length > 0
                  ) {
                    if (!tileJSON.attribution.includes(source.attribution)) {
                      if (tileJSON.attribution.length > 0) {
                        tileJSON.attribution += ' | ';
                      }
                      tileJSON.attribution += source.attribution;
                    }
                  }
                  resolve();
                });
              });
            }),
          );
        }
      }
    }

    await Promise.all(queue);

    // standard and @2x tiles are much more usual -> default to larger pools
    const minPoolSizes = options.minRendererPoolSizes || [8, 4, 2];
    const maxPoolSizes = options.maxRendererPoolSizes || [16, 8, 4];
    for (let s = 1; s <= maxScaleFactor; s++) {
      const i = Math.min(minPoolSizes.length - 1, s - 1);
      const j = Math.min(maxPoolSizes.length - 1, s - 1);
      const minPoolSize = minPoolSizes[i];
      const maxPoolSize = Math.max(minPoolSize, maxPoolSizes[j]);
      map.renderers[s] = createPool(s, 'tile', minPoolSize, maxPoolSize);
      map.renderersStatic[s] = createPool(
        s,
        'static',
        minPoolSize,
        maxPoolSize,
      );
    }
  },
  remove: (repo, id) => {
    const item = repo[id];
    if (item) {
      item.map.renderers.forEach((pool) => {
        pool.close();
      });
      item.map.renderersStatic.forEach((pool) => {
        pool.close();
      });
    }
    delete repo[id];
  },
};<|MERGE_RESOLUTION|>--- conflicted
+++ resolved
@@ -28,12 +28,6 @@
 import MBTiles from '@mapbox/mbtiles';
 import polyline from '@mapbox/polyline';
 import proj4 from 'proj4';
-<<<<<<< HEAD
-import request from 'request';
-import crypto from 'node:crypto'
-import archiver from 'archiver';
-import { getFontsPbf, getTileUrls, fixTileJSONCenter } from './utils.js';
-=======
 import axios from 'axios';
 import {
   getFontsPbf,
@@ -48,7 +42,6 @@
   getPMtilesTile,
 } from './pmtiles_adapter.js';
 import { renderOverlay, renderWatermark, renderAttribution } from './render.js';
->>>>>>> ddde623c
 
 const FLOAT_PATTERN = '[+-]?(?:\\d+|\\d+.?\\d+)';
 const PATH_PATTERN =
@@ -134,7 +127,6 @@
  * @param {List} coordinatePair Coordinate pair.
  * @param coordinates
  * @param {object} query Request query parameters.
- * @returns {[number, number]|null}
  */
 const parseCoordinatePair = (coordinates, query) => {
   const firstCoordinate = parseFloat(coordinates[0]);
@@ -159,7 +151,6 @@
  * @param {List} coordinatePair Coordinate pair.
  * @param {object} query Request query parameters.
  * @param {Function} transformer Optional transform function.
- * @returns {[number, number]|null}
  */
 const parseCoordinates = (coordinatePair, query, transformer) => {
   const parsedCoordinates = parseCoordinatePair(coordinatePair, query);
@@ -170,76 +161,12 @@
   }
 
   return parsedCoordinates;
-};
-
-/**
- * @typedef {Object} Tile
- * @property {number} z
- * @property {number} x
- * @property {number} y
- */
-
-/**
- * Parses encoded zxy tiles provided via request body into a list of tile objects.
- * 
- * @param {Object} body Request body.
- * @param {Object} body.encoded body param.
- * @param {Function} transformer Optional transform function.
- * @returns {Tile[]} tile objects
- */
-const extractEncodedTilesFromBody = (body, transformer) => {
-  const tiles = [];
-
-  if (body && 'encoded' in body && body.encoded) {
-    const encoded = Array.isArray(body.encoded) ? body.encoded : [body.encoded];
-
-    // Z X Y triples are encoded according to:
-    //   https://developers.google.com/maps/documentation/utilities/polylinealgorithm
-    // The only difference is each value is encoded as it is, instead of the the offset from the previous point as
-    // stated in the above link
-
-    for (const it of encoded) {
-      const length = it.length;
-
-      let index = 0;
-      while (index < length) {
-        const zxy = [0, 0, 0];
-        for (let i = 0; i < 3; i += 1) {
-          let result = 1;
-          let shift = 0;
-
-          let b;
-          do {
-            b = it.charAt(index++).charCodeAt(0) - 63 - 1;
-            result += b << shift;
-            shift += 5;
-          } while (b >= 0x1f);
-
-          zxy[i] = result >> 1;
-        }
-
-        const [z, x, y] = zxy;
-        const z2 = Math.pow(2, z);
-        if (x < 0 || y < 0 || z < 0 || z > 20 || x >= z2 || y >= z2) {
-          console.log('Skipping invalid tile %s (%s/%s/%s)', id, z, x, y);
-        } else {
-          const coords = transformer ? transformer([x, y]) : [x, y];
-          /** @type {Tile} */
-          const tile = { x: coords[0], y: coords[1], z: z };
-          tiles.push(tile);
-        }
-      }
-    }
-  }
-
-  return tiles;
 };
 
 /**
  * Parses paths provided via query into a list of path objects.
  * @param {object} query Request query parameters.
  * @param {Function} transformer Optional transform function.
- * @returns {[number, number][][]}
  */
 const extractPathsFromQuery = (query, transformer) => {
   // Initiate paths array
@@ -328,29 +255,15 @@
           marker.offsetY = parseFloat(providedOffset[1]);
         }
         break;
-      case 'anchor':
-        const anchor = optionParts[1];
-        if (anchor == 'center') {
-          marker.center = true;
-        } else {
-          // TODO: support other anchors??
-        }
-        break;
     }
   }
 };
 
-/**
- * @typedef Marker
- * @property {[number,number]} location
- * @property {string} icon
- */
 /**
  * Parses markers provided via query into a list of marker objects.
  * @param {object} query Request query parameters.
  * @param {object} options Configuration options.
  * @param {Function} transformer Optional transform function.
- * @returns {Marker[]}
  */
 const extractMarkersFromQuery = (query, options, transformer) => {
   // Return an empty list if no markers have been provided
@@ -430,450 +343,6 @@
   return markers;
 };
 
-<<<<<<< HEAD
-/**
- * Transforms coordinates to pixels.
- *
- * @param {List[Number]} ll Longitude/Latitude coordinate pair.
- * @param {number} zoom Map zoom level.
- */
-const precisePx = (ll, zoom) => {
-  const px = mercator.px(ll, 20);
-  const scale = Math.pow(2, zoom - 20);
-  return [px[0] * scale, px[1] * scale];
-};
-
-/**
- * Draws a marker in cavans context.
- *
- * @param {object} ctx Canvas context object.
- * @param {object} marker Marker object parsed by extractMarkersFromQuery.
- * @param {number} z Map zoom level.
- */
-const drawMarker = (ctx, marker, z) => {
-  return new Promise((resolve) => {
-    const img = new Image();
-    const pixelCoords = precisePx(marker.location, z);
-
-    const getMarkerCoordinates = (imageWidth, imageHeight, scale) => {
-      // Images are placed with their top-left corner at the provided location
-      // within the canvas but we expect icons to be centered and above it.
-
-      // Substract half of the images width from the x-coordinate to center
-      // the image in relation to the provided location
-      let xCoordinate = pixelCoords[0] - imageWidth / 2;
-      // Substract the images height from the y-coordinate to place it above
-      // the provided location
-      let yCoordinate = pixelCoords[1] - imageHeight;
-
-      if ('center' in marker && marker.center) {
-        yCoordinate = pixelCoords[1] - imageHeight / 2;
-      } else {
-        // Since image placement is dependent on the size offsets have to be
-        // scaled as well. Additionally offsets are provided as either positive or
-        // negative values so we always add them
-        if (marker.offsetX) {
-          xCoordinate = xCoordinate + marker.offsetX * scale;
-        }
-        if (marker.offsetY) {
-          yCoordinate = yCoordinate + marker.offsetY * scale;
-        }
-      }
-
-      return {
-        x: xCoordinate,
-        y: yCoordinate,
-      };
-    };
-
-    const drawOnCanvas = () => {
-      // Check if the images should be resized before beeing drawn
-      const defaultScale = 1;
-      const scale = marker.scale ? marker.scale : defaultScale;
-
-      // Calculate scaled image sizes
-      const imageWidth = img.width * scale;
-      const imageHeight = img.height * scale;
-
-      // Pass the desired sizes to get correlating coordinates
-      const coords = getMarkerCoordinates(imageWidth, imageHeight, scale);
-
-      // Draw the image on canvas
-      if (scale != defaultScale) {
-        ctx.drawImage(img, coords.x, coords.y, imageWidth, imageHeight);
-      } else {
-        ctx.drawImage(img, coords.x, coords.y);
-      }
-      // Resolve the promise when image has been drawn
-      resolve();
-    };
-
-    img.onload = drawOnCanvas;
-    img.onerror = (err) => {
-      throw err;
-    };
-    img.src = marker.icon;
-  });
-};
-
-/**
- * Draws a list of markers onto a canvas.
- * Wraps drawing of markers into list of promises and awaits them.
- * It's required because images are expected to load asynchronous in canvas js
- * even when provided from a local disk.
- *
- * @param {object} ctx Canvas context object.
- * @param {List[Object]} markers Marker objects parsed by extractMarkersFromQuery.
- * @param {number} z Map zoom level.
- */
-const drawMarkers = async (ctx, markers, z) => {
-  const markerPromises = [];
-
-  for (const marker of markers) {
-    // Begin drawing marker
-    markerPromises.push(drawMarker(ctx, marker, z));
-  }
-
-  // Await marker drawings before continuing
-  await Promise.all(markerPromises);
-};
-
-/**
- * Draws a list of coordinates onto a canvas and styles the resulting path.
- *
- * @param {object} ctx Canvas context object.
- * @param {number[]} path List of coordinates.
- * @param {object} query Request query parameters.
- * @param {number} z Map zoom level.
- */
-const drawPath = (ctx, path, query, z) => {
-  /**
-   * @function
-   * @param {string[]} splitPaths
-   */
-  const renderPath = (splitPaths) => {
-    if (!path || path.length < 2) {
-      return null;
-    }
-
-    ctx.beginPath();
-
-    // Transform coordinates to pixel on canvas and draw lines between points
-    for (const pair of path) {
-      const px = precisePx(pair, z);
-      ctx.lineTo(px[0], px[1]);
-    }
-
-    // Check if first coordinate matches last coordinate
-    if (
-      path[0][0] === path[path.length - 1][0] &&
-      path[0][1] === path[path.length - 1][1]
-    ) {
-      ctx.closePath();
-    }
-
-    // Optionally fill drawn shape with a rgba color from query
-    const pathHasFill =
-      splitPaths.filter((x) => x.startsWith('fill')).length > 0;
-    if (query.fill !== undefined || pathHasFill) {
-      if ('fill' in query) {
-        ctx.fillStyle = query.fill || 'rgba(255,255,255,0.4)';
-      }
-      if (pathHasFill) {
-        ctx.fillStyle = splitPaths
-          .find((x) => x.startsWith('fill:'))
-          .replace('fill:', '');
-      }
-      ctx.fill();
-    }
-
-    // Get line width from query and fall back to 1 if not provided
-    const pathHasWidth =
-      splitPaths.filter((x) => x.startsWith('width')).length > 0;
-    if (query.width !== undefined || pathHasWidth) {
-      let lineWidth = 1;
-      // Get line width from query
-      if ('width' in query) {
-        lineWidth = Number(query.width);
-      }
-      // Get line width from path in query
-      if (pathHasWidth) {
-        lineWidth = Number(
-          splitPaths.find((x) => x.startsWith('width:')).replace('width:', ''),
-        );
-      }
-      // Get border width from query and fall back to 10% of line width
-      const borderWidth =
-        query.borderwidth !== undefined
-          ? parseFloat(query.borderwidth)
-          : lineWidth * 0.1;
-
-      // Set rendering style for the start and end points of the path
-      // https://developer.mozilla.org/en-US/docs/Web/API/CanvasRenderingContext2D/lineCap
-      ctx.lineCap = query.linecap || 'butt';
-
-      // Set rendering style for overlapping segments of the path with differing directions
-      // https://developer.mozilla.org/en-US/docs/Web/API/CanvasRenderingContext2D/lineJoin
-      ctx.lineJoin = query.linejoin || 'miter';
-
-      // In order to simulate a border we draw the path two times with the first
-      // beeing the wider border part.
-      if (query.border !== undefined && borderWidth > 0) {
-        // We need to double the desired border width and add it to the line width
-        // in order to get the desired border on each side of the line.
-        ctx.lineWidth = lineWidth + borderWidth * 2;
-        // Set border style as rgba
-        ctx.strokeStyle = query.border;
-        ctx.stroke();
-      }
-      ctx.lineWidth = lineWidth;
-    }
-
-    const pathHasStroke =
-      splitPaths.filter((x) => x.startsWith('stroke')).length > 0;
-    if (query.stroke !== undefined || pathHasStroke) {
-      if ('stroke' in query) {
-        ctx.strokeStyle = query.stroke;
-      }
-      // Path Width gets higher priority
-      if (pathHasWidth) {
-        ctx.strokeStyle = splitPaths
-          .find((x) => x.startsWith('stroke:'))
-          .replace('stroke:', '');
-      }
-    } else {
-      ctx.strokeStyle = 'rgba(0,64,255,0.7)';
-    }
-    ctx.stroke();
-  };
-
-  // Check if path in query is valid
-  if (Array.isArray(query.path)) {
-    for (let i = 0; i < query.path.length; i += 1) {
-      renderPath(decodeURIComponent(query.path.at(i)).split('|'));
-    }
-  } else {
-    renderPath(decodeURIComponent(query.path).split('|'));
-  }
-};
-
-/**
- * NOTE(cg): This is just a copy of `respondImage` without setting `res`, we just want the image.
- *  When pulling upstream changes, this will have to mirror that function if anything has changed. :(
- * 
- * @returns {Buffer|string|null}
- */
-const renderImage = async (
-  options,
-  item,
-  z,
-  lon,
-  lat,
-  width,
-  height,
-  scale,
-  format,
-) => {
-  if (
-    Math.abs(lon) > 180 ||
-    Math.abs(lat) > 85.06 ||
-    lon !== lon ||
-    lat !== lat
-  ) {
-    return 'Invalid center';
-  }
-
-  if (
-    Math.min(width, height) <= 0 ||
-    Math.max(width, height) * scale > (options.maxSize || 2048) ||
-    width !== width ||
-    height !== height
-  ) {
-    return 'Invalid size';
-  }
-
-  if (format === 'png' || format === 'webp') {
-  } else if (format === 'jpg' || format === 'jpeg') {
-    format = 'jpeg';
-  } else {
-    return 'Invalid format';
-  }
-
-  const tileMargin = Math.max(options.tileMargin || 0, 0);
-  /** @type {advancedPool.Pool} */
-  let pool;
-  if (tileMargin === 0) {
-    pool = item.map.renderers[scale];
-  } else {
-    pool = item.map.renderers_static[scale];
-  }
-
-  try {
-    // pool.acquire((err, renderer) => ...
-    const renderer = await new Promise((resolve, reject) => {
-      pool.acquire((error, renderer) => error ? reject(error) : resolve(renderer));
-    });
-
-    const mlglZ = Math.max(0, z - 1);
-    const params = {
-      zoom: mlglZ,
-      center: [lon, lat],
-      width: width,
-      height: height,
-    };
-
-    if (z === 0) {
-      params.width *= 2;
-      params.height *= 2;
-    }
-
-    if (z > 2 && tileMargin > 0) {
-      params.width += tileMargin * 2;
-      params.height += tileMargin * 2;
-    }
-
-    // renderer.render(params, (err, data) => ...
-    const data = await new Promise((resolve, reject) => {
-      renderer.render(params, (err, data) => {
-        pool.release(renderer);
-        return err ? reject(err) : resolve(data)
-      });
-    });
-
-    // Fix semi-transparent outlines on raw, premultiplied input
-    // https://github.com/maptiler/tileserver-gl/issues/350#issuecomment-477857040
-    for (let i = 0; i < data.length; i += 4) {
-      const alpha = data[i + 3];
-      const norm = alpha / 255;
-      if (alpha === 0) {
-        data[i] = 0;
-        data[i + 1] = 0;
-        data[i + 2] = 0;
-      } else {
-        data[i] = data[i] / norm;
-        data[i + 1] = data[i + 1] / norm;
-        data[i + 2] = data[i + 2] / norm;
-      }
-    }
-
-    const image = sharp(data, {
-      raw: {
-        width: params.width * scale,
-        height: params.height * scale,
-        channels: 4,
-      },
-    });
-
-    if (z > 2 && tileMargin > 0) {
-      const [_, y] = mercator.px(params.center, z);
-      let yoffset = Math.max(
-        Math.min(0, y - 128 - tileMargin),
-        y + 128 + tileMargin - Math.pow(2, z + 8),
-      );
-      image.extract({
-        left: tileMargin * scale,
-        top: (tileMargin + yoffset) * scale,
-        width: width * scale,
-        height: height * scale,
-      });
-    }
-
-    if (z === 0) {
-      // HACK: when serving zoom 0, resize the 0 tile from 512 to 256
-      image.resize(width * scale, height * scale);
-    }
-
-    var composite_array = [];
-    if (item.watermark) {
-      const canvas = createCanvas(scale * width, scale * height);
-      const ctx = canvas.getContext('2d');
-      ctx.scale(scale, scale);
-      ctx.font = '10px sans-serif';
-      ctx.strokeWidth = '1px';
-      ctx.strokeStyle = 'rgba(255,255,255,.4)';
-      ctx.strokeText(item.watermark, 5, height - 5);
-      ctx.fillStyle = 'rgba(0,0,0,.4)';
-      ctx.fillText(item.watermark, 5, height - 5);
-
-      composite_array.push({ input: canvas.toBuffer() });
-    }
-
-    if (composite_array.length > 0) {
-      image.composite(composite_array);
-    }
-
-    const formatQuality = (options.formatQuality || {})[format];
-
-    if (format === 'png') {
-      image.png({ adaptiveFiltering: false });
-    } else if (format === 'jpeg') {
-      image.jpeg({ quality: formatQuality || 80 });
-    } else if (format === 'webp') {
-      image.webp({ quality: formatQuality || 90 });
-    }
-
-    const buffer = await image.toBuffer();
-    return buffer;
-  } catch (error) {
-    console.error(error);
-  }
-
-  return null;
-};
-
-const renderOverlay = async (
-  z,
-  x,
-  y,
-  bearing,
-  pitch,
-  w,
-  h,
-  scale,
-  paths,
-  markers,
-  query,
-) => {
-  if ((!paths || paths.length === 0) && (!markers || markers.length === 0)) {
-    return null;
-  }
-
-  const center = precisePx([x, y], z);
-
-  const mapHeight = 512 * (1 << z);
-  const maxEdge = center[1] + h / 2;
-  const minEdge = center[1] - h / 2;
-  if (maxEdge > mapHeight) {
-    center[1] -= maxEdge - mapHeight;
-  } else if (minEdge < 0) {
-    center[1] -= minEdge;
-  }
-
-  const canvas = createCanvas(scale * w, scale * h);
-  const ctx = canvas.getContext('2d');
-  ctx.scale(scale, scale);
-  if (bearing) {
-    ctx.translate(w / 2, h / 2);
-    ctx.rotate((-bearing / 180) * Math.PI);
-    ctx.translate(-center[0], -center[1]);
-  } else {
-    // optimized path
-    ctx.translate(-center[0] + w / 2, -center[1] + h / 2);
-  }
-
-  // Draw provided paths if any
-  for (const path of paths) {
-    drawPath(ctx, path, query, z);
-  }
-
-  // Await drawing of markers before rendering the canvas
-  await drawMarkers(ctx, markers, z);
-
-  return canvas.toBuffer();
-};
-
-=======
->>>>>>> ddde623c
 const calcZForBBox = (bbox, w, h, query) => {
   let z = 25;
 
@@ -1362,161 +831,6 @@
           }
         },
       );
-
-      // Accept our (Googles) staticmap requests and reformat/redirect them to tileserver's format
-      //  e.g. https://tiles.anglersatlas.com/osm/staticmap?size=468x468&center=53.94491,-122.74789&markers=53.94491,-122.74789&zoom=15
-      //  e.g. https://tiles.anglersatlas.com/osm/staticmap?size=468x468&path=weight:3|color:0x4fc0c4FF|enc:ucskH%...&path=weight:3|color:0x4fc0c4FF|enc:y%60skH...
-      app.get(
-        '/:id/staticmap',
-        async (req, res, next) => {
-          const item = repo[req.params.id];
-          if (!item) {
-            return res.sendStatus(404);
-          }
-
-          const size = req.query.size ?? '256x256';
-          const [width, height] = size.split('x', 2);
-
-          let url = `/${req.params.id}/static`;
-
-          if (req.query.center && req.query.zoom) {
-            const center = req.query.center;
-            const [lat, lon] = center.split(',', 2);
-            const zoom = req.query.zoom;
-
-            url += `/${lon},${lat},${zoom}`;
-          } else {
-            url += '/auto';
-          }
-
-          url += `/${width}x${height}.png`;
-
-          delete req.query['size'];
-          delete req.query['center'];
-          delete req.query['zoom'];
-
-          let query = [];
-          let latlng = false;
-          for (const key in req.query) {
-            const k = key.toLowerCase();
-            const v = req.query[key];
-
-            // Rewrite, markers into expected tileserver-gl format
-            // marker - Marker in format lng,lat|iconPath|option|option|...
-            // Incoming: markers=anchor:center|icon:https://www.anglersatlas.com/media/camping-bc/marker-bcparks.png|53.935316,-121.8837446
-            if (k == 'markers') {
-              latlng = true;
-
-              const markers = Array.isArray(v) ? v : [v];
-              for (const marker of markers) {
-                /** @type {string[]} */
-                const parts = marker.split('|');
-                // location is always last (I hope)
-                let value = parts[parts.length - 1];
-
-                let icon = null;
-                let options = '';
-                for (const part of parts.slice(0, parts.length - 1)) {
-                  const split = part.indexOf(':');
-                  const option = part.substring(0, split);
-                  const value = part.substring(split + 1);
-
-                  if (option == 'icon') {
-                    icon = `|${value}`;
-                  } else {
-                    options += `|${part}`;
-                  }
-                }
-
-                if (!icon) {
-                  icon = '|https://www.anglersatlas.com/media/markers/trip-dot.png';
-                  options += '|anchor:center';
-                }
-
-                value += icon;
-                value += options;
-
-                query.push(`marker=${value}`);
-              }
-            }
-            // Rewrite path into expected tileserver-gl format
-            // Match pattern: ((fill|stroke|width):[^|]+|)*((enc:.+)|((-?d+.?d*,-?d+.?d*|)+(-?d+.?d*,-?d+.?d*)))
-            // Incoming: path=weight:3|color:0x4fc0c4FF|enc:... &path=weight:3|color:0x4fc0c4FF|enc:...
-            else if (k == 'path') {
-              const paths = Array.isArray(v) ? v : [v];
-              for (const path of paths) {
-                const parts = path.split('|');
-
-                let options = {};
-                let coords = [];
-                for (const part of parts) {
-                  const split = part.indexOf(':');
-
-                  if (split == -1) {
-                    coords.push(part);
-                  } else {
-                    let option = part.substring(0, split);
-                    let value = part.substring(split + 1);
-
-                    // rename weight -> width
-                    if (option == 'weight') {
-                      option = 'width';
-                    }
-
-                    if (option == 'color') {
-                      let r = 255;
-                      let g = 255;
-                      let b = 255;
-                      let a = 1.0;
-
-                      // convert from 0xrrggbbaa/0xrrggbb to rgba(...)
-                      if (value.startsWith('0x') || value.startsWith('0X')) {
-                        const end = value.length;
-                        const hex = parseInt(value.substring(2, end), 16);
-                        r = (hex >> 24) & 255;
-                        g = (hex >> 16) & 255;
-                        b = (hex >> 8) & 255;
-                        if (end == 10) {
-                          a = ((hex & 255) / 255).toFixed(1);
-                        }
-                      }
-
-                      option = 'stroke';
-                      value = `rgba(${r} ${g} ${b} ${a})`;
-                    }
-
-                    options[option] = value;
-                  }
-                }
-
-                if (coords.length) {
-                  latlng = true;
-
-                  query.push(`path=${coords.join('|')}`);
-                  for (const q in options) {
-                    query.push(`${q}=${options[q]}`);
-                  }
-                } else {
-                  const value = Object.keys(options).map((it) => `${it}:${options[it]}`).join('|');
-                  query.push(`path=${value}`);
-                }
-              }
-            } else {
-              query.push(`${k}=${v}`);
-            }
-          }
-
-          if (latlng) {
-            query.push('latlng=1');
-          }
-
-          if (query.length) {
-            url += '?' + query.join('&');
-          }
-
-          return res.redirect(url);
-        },
-      )
     }
 
     app.get('/(:tileSize(256|512)/)?:id.json', (req, res, next) => {
@@ -1537,69 +851,9 @@
       return res.send(info);
     });
 
-<<<<<<< HEAD
-    // NOTE(cg): Take an encoded list of zxy tiles and bundle them in a zip
-    app.post('/:id/bundle', async (req, res) => {
-      const item = repo[req.params.id];
-      if (!item) {
-        return res.sendStatus(404);
-      }
-
-      const w = req.query.width | 256;
-      const h = req.query.height | 256;
-      const scale = req.query.scale | 1;
-      const format = req.query.format ?? 'jpeg';
-
-      const transformer = item.dataProjWGStoInternalWGS;
-      const tiles = extractEncodedTilesFromBody(req.body, transformer);
-
-      const path = "/tmp/";
-      const filename = crypto.randomUUID() + '.zip';
-      const filepath = path + filename;
-
-      if (tiles.length) {
-        const images = await Promise.all(
-          tiles.map(({ z, x, y }) => {
-            const tileCenter = mercator.ll([((x + 0.5) / (1 << z)) * (256 << z), ((y + 0.5) / (1 << z)) * (256 << z)], z);
-            const filename = `z${z}x${x}y${y}.${format}`;
-            return renderImage(options, item, z, tileCenter[0], tileCenter[1], w, h, scale, format)
-              .then((bufferOrError) => {
-                let result = null;
-                if (typeof bufferOrError === 'string') {
-                  console.log(bufferOrError);
-                } else if (bufferOrError) {
-                  result = { buffer: bufferOrError, filename: filename };
-                }
-                return result;
-              });
-          })
-        );
-
-        const out = fs.createWriteStream(filepath);
-        const zip = archiver('zip', { zlib: { level: 9 } });
-        zip.pipe(out);
-        for (const image of images) {
-          if (!image) continue;
-
-          zip.append(image.buffer, { name: image.filename });
-        }
-        await zip.finalize();
-        out.close(() => {
-          res.status(200)
-            .contentType('application/zip, application/octet-stream')
-            .sendFile(filepath, () => { fs.unlinkSync(filepath) });
-        });
-      } else {
-        res.sendStatus(204);
-      }
-    });
-
-    return Promise.all([fontListingPromise]).then(() => app);
-=======
     const fonts = await listFonts(options.paths.fonts);
     Object.assign(existingFonts, fonts);
     return app;
->>>>>>> ddde623c
   },
   add: async (options, repo, params, id, publicUrl, dataResolver) => {
     const map = {
