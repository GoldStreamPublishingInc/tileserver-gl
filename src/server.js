--- conflicted
+++ resolved
@@ -296,16 +296,7 @@
               Math.floor(centerPx[0] / 256) + '/' +
               Math.floor(centerPx[1] / 256) + '.png';
         }
-<<<<<<< HEAD
-
-        var query = req.query.key ? ('?key=' + req.query.key) : '';
-        style.wmts_link = 'http://wmts.maptiler.com/' +
-          base64url(utils.getPublicUrl(opts.publicUrl, req) +
-            'styles/' + id + '.json' + query) + '/wmts';
-
-=======
-        
->>>>>>> 243bdbda
+
         var tiles = utils.getTileUrls(
             req, style.serving_rendered.tiles,
             'styles/' + id, style.serving_rendered.format, opts.publicUrl);
@@ -330,14 +321,6 @@
               Math.floor(centerPx[1] / 256) + '.' + data_.format;
         }
 
-<<<<<<< HEAD
-        var query = req.query.key ? ('?key=' + req.query.key) : '';
-        data_.wmts_link = 'http://wmts.maptiler.com/' +
-          base64url(utils.getPublicUrl(opts.publicUrl, req) +
-            'data/' + id + '.json' + query) + '/wmts';
-
-=======
->>>>>>> 243bdbda
         var tiles = utils.getTileUrls(
             req, data_.tiles, 'data/' + id, data_.format, opts.publicUrl, {
               'pbf': options.pbfAlias
